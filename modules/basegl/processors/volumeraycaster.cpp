--- conflicted
+++ resolved
@@ -108,33 +108,6 @@
 }
 
 void VolumeRaycaster::process() {
-<<<<<<< HEAD
-    TextureUnit tfUnit, entryColorUnit, entryDepthUnit, exitColorUnit, exitDepthUnit, volUnit;
-    utilgl::bindTexture(transferFunction_, tfUnit);
-    utilgl::bindTextures(entryPort_, entryColorUnit, entryDepthUnit);
-    utilgl::bindTextures(exitPort_, exitColorUnit, exitDepthUnit);
-    utilgl::bindTexture(volumePort_, volUnit);
-
-    utilgl::activateTargetAndCopySource(outport_, entryPort_, COLOR_DEPTH);
-    utilgl::clearCurrentTarget();
-    shader_->activate();
-
-    utilgl::setShaderUniforms(shader_, outport_, "outportParameters_");
-    shader_->setUniform("transferFunc_", tfUnit.getUnitNumber());
-    shader_->setUniform("entryColorTex_", entryColorUnit.getUnitNumber());
-    shader_->setUniform("entryDepthTex_", entryDepthUnit.getUnitNumber());   
-    utilgl::setShaderUniforms(shader_, entryPort_, "entryParameters_");
-    shader_->setUniform("exitColorTex_", exitColorUnit.getUnitNumber());
-    shader_->setUniform("exitDepthTex_", exitDepthUnit.getUnitNumber());
-    utilgl::setShaderUniforms(shader_, exitPort_, "exitParameters_");     
-    shader_->setUniform("channel_", channel_.getSelectedValue());
-    shader_->setUniform("volume_", volUnit.getUnitNumber());    
-    utilgl::setShaderUniforms(shader_, volumePort_, "volumeParameters_");
-    utilgl::setShaderUniforms(shader_, raycasting_);
-    utilgl::setShaderUniforms(shader_, camera_, "camera_");
-    utilgl::setShaderUniforms(shader_, lighting_, "light_");
-    utilgl::setShaderUniforms(shader_, positionIndicator_, "positionIndicator_");
-=======
     utilgl::activateTargetAndCopySource(outport_, entryPort_, COLOR_DEPTH);
     utilgl::clearCurrentTarget();
     shader_.activate();
@@ -146,7 +119,6 @@
     utilgl::bindAndSetUniforms(&shader_, units, exitPort_, COLOR_DEPTH);
     utilgl::setUniforms(&shader_, outport_, camera_, lighting_, raycasting_, positionIndicator_,
                         channel_);
->>>>>>> bdde5051
 
     utilgl::singleDrawImagePlaneRect();
 
