--- conflicted
+++ resolved
@@ -52,7 +52,9 @@
 
     // Register properties
     // TODO: Register additional properties
-<<<<<<< HEAD
+    addProperty(propKernelSize);
+    
+    
 
     addProperty(propMaxSteps);
     addProperty(propStepSize);
@@ -76,11 +78,6 @@
         }
     });
 
-=======
-    addProperty(propKernelSize);
-    
-    
->>>>>>> 7689b3bf
 }
 
 void LICProcessor::process() {
@@ -186,11 +183,7 @@
         for (size_t i = 0; i < texDims_.x; i++) {
             dvec2 point = BBoxMin_ + dvec2(i * scale.x, j * scale.y);
             //TODO user-defined kernel-size
-<<<<<<< HEAD
-            auto samples = LIC(point);
-=======
             auto samples = LIC(point, propKernelSize);
->>>>>>> 7689b3bf
             int val = 0;
             int len = samples.size();
             for (int c = 0; c < len; c++) {
@@ -205,7 +198,6 @@
             // licImage.setPixelGrayScale(size2_t(i, j), val);
         }
     }
-    LogProcessorWarn("end");
 
     // TODO contrast enhancement?
 
