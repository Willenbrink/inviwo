--- conflicted
+++ resolved
@@ -75,7 +75,6 @@
     // Properties
 public:
     // TODO: Declare properties
-<<<<<<< HEAD
     IntProperty propMaxSteps;
     DoubleProperty propStepSize;
     BoolProperty propUseFastLic;
@@ -83,9 +82,7 @@
     IntProperty propDesiredMean;
     FloatProperty propDesiredStandardDeviation;
     IntProperty propRandomSeed;
-=======
     IntProperty propKernelSize;
->>>>>>> 7689b3bf
     // IntProperty prop1;
     // BoolProperty prop2;
 
