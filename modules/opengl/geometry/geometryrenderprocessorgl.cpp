--- conflicted
+++ resolved
@@ -64,30 +64,21 @@
     , renderPointSize_("renderPointSize", "Point Size", 1.0f, 0.001f, 15.0f, 0.001f)
     , renderLineWidth_("renderLineWidth", "Line Width", 1.0f, 0.001f, 15.0f, 0.001f)
     , lightingProperty_("lighting", "Lighting", &camera_)
-<<<<<<< HEAD
-    , shader_("geometryrendering.vert", "geometryrendering.frag", false) {
-=======
     , layers_("layers", "Layers")
     , colorLayer_("colorLayer", "Color", true, INVALID_RESOURCES)
     , texCoordLayer_("texCoordLayer", "Texture Coordinates", false, INVALID_RESOURCES)
     , normalsLayer_("normalsLayer", "Normals (World Space)", false, INVALID_RESOURCES)
     , veiwNormalsLayer_("veiwNormalsLayer", "Normals (View space)", false, INVALID_RESOURCES)
-{
-    
->>>>>>> 690de186
+    , shader_("geometryrendering.vert", "geometryrendering.frag", false) {
+
     addPort(inport_);
     addPort(outport_);
     addProperty(camera_);
     centerViewOnGeometry_.onChange(this, &GeometryRenderProcessorGL::centerViewOnGeometry);
     addProperty(centerViewOnGeometry_);
-<<<<<<< HEAD
-    resetViewParams_.onChange([this]() { camera_.resetCamera(); });
-=======
     setNearFarPlane_.onChange(this, &GeometryRenderProcessorGL::setNearFarPlane);
     addProperty(setNearFarPlane_);
-    resetViewParams_.onChange(this, &GeometryRenderProcessorGL::resetViewParams);
->>>>>>> 690de186
-    addProperty(resetViewParams_);
+    resetViewParams_.onChange([this]() { camera_.resetCamera(); });    addProperty(resetViewParams_);
     outport_.addResizeEventListener(&camera_);
     inport_.onChange(this, &GeometryRenderProcessorGL::updateDrawers);
 
@@ -136,52 +127,45 @@
 
 void GeometryRenderProcessorGL::initializeResources() {
     // shading defines
-<<<<<<< HEAD
     utilgl::addShaderDefines(&shader_, lightingProperty_);
+    int layerID = 0;
+
+    if (colorLayer_.get()) {
+        shader_.getFragmentShaderObject()->addShaderDefine("COLOR_LAYER");
+        layerID++;
+    } else {
+        shader_.getFragmentShaderObject()->removeShaderDefine("COLOR_LAYER");
+    }
+
+    if (texCoordLayer_.get()) {
+        shader_.getFragmentShaderObject()->addShaderDefine("TEXCOORD_LAYER");
+        shader_.getFragmentShaderObject()->addOutDeclaration("tex_coord_out");
+        layerID++;
+    } else {
+        shader_.getFragmentShaderObject()->removeShaderDefine("TEXCOORD_LAYER");
+    }
+
+    if (normalsLayer_.get()) {
+        shader_.getFragmentShaderObject()->addShaderDefine("NORMALS_LAYER");
+        shader_.getFragmentShaderObject()->addOutDeclaration("normals_out");
+        layerID++;
+    } else {
+        shader_.getFragmentShaderObject()->removeShaderDefine("NORMALS_LAYER");
+    }
+
+    if (veiwNormalsLayer_.get()) {
+        shader_.getFragmentShaderObject()->addShaderDefine("VIEW_NORMALS_LAYER");
+        shader_.getFragmentShaderObject()->addOutDeclaration("view_normals_out");
+        layerID++;
+    } else {
+        shader_.getFragmentShaderObject()->removeShaderDefine("VIEW_NORMALS_LAYER");
+    }
+
+    for (size_t i = outport_.getData()->getNumberOfColorLayers(); i < layerID; i++) {
+        outport_.getData()->addColorLayer(outport_.getData()->getColorLayer(0)->clone());
+    }
+
     shader_.build();
-=======
-    utilgl::addShaderDefines(shader_, lightingProperty_);
-    int layerID = 0;
-    if (colorLayer_.get()){
-        shader_->getFragmentShaderObject()->addShaderDefine("COLOR_LAYER");
-        layerID++;
-    }
-    else{
-        shader_->getFragmentShaderObject()->removeShaderDefine("COLOR_LAYER");
-    }
-    if (texCoordLayer_.get()){
-        shader_->getFragmentShaderObject()->addShaderDefine("TEXCOORD_LAYER");
-        shader_->getFragmentShaderObject()->addOutDeclaration("tex_coord_out");
-        layerID++;
-    }
-    else{
-        shader_->getFragmentShaderObject()->removeShaderDefine("TEXCOORD_LAYER");
-    }
-    if (normalsLayer_.get()){
-        shader_->getFragmentShaderObject()->addShaderDefine("NORMALS_LAYER");
-        shader_->getFragmentShaderObject()->addOutDeclaration("normals_out");
-        layerID++;
-    }
-    else{
-        shader_->getFragmentShaderObject()->removeShaderDefine("NORMALS_LAYER");
-    }
-
-    if (veiwNormalsLayer_.get()){
-        shader_->getFragmentShaderObject()->addShaderDefine("VIEW_NORMALS_LAYER");
-        shader_->getFragmentShaderObject()->addOutDeclaration("view_normals_out");
-        layerID++;
-    }
-    else{
-        shader_->getFragmentShaderObject()->removeShaderDefine("VIEW_NORMALS_LAYER");
-    }
-
-
-    for (size_t i = outport_.getData()->getNumberOfColorLayers(); i < layerID; i++){
-        outport_.getData()->addColorLayer(outport_.getData()->getColorLayer(0)->clone());
-    }
-
-    shader_->build();
->>>>>>> 690de186
 }
 
 void GeometryRenderProcessorGL::changeRenderMode() {
@@ -263,7 +247,7 @@
 }
 
 void GeometryRenderProcessorGL::setNearFarPlane() {
-    std::vector<const Geometry*> geometries = inport_.getData();
+    std::vector<const Geometry*> geometries = inport_.getVectorData();
     if (geometries.empty()) return;
 
     const Mesh* geom = dynamic_cast<const Mesh*>(geometries[0]);
