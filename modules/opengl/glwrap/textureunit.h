--- conflicted
+++ resolved
@@ -31,19 +31,13 @@
 #define IVW_TEXTUREUNIT_H
 
 #include <modules/opengl/openglmoduledefine.h>
-#include <inviwo/core/common/inviwo.h>
 #include <modules/opengl/inviwoopengl.h>
-#include <inviwo/core/util/capabilities.h>
 
 namespace inviwo {
 
 class IVW_MODULE_OPENGL_API TextureUnit {
 public:
     TextureUnit();
-<<<<<<< HEAD
-    virtual ~TextureUnit();
-
-=======
     ~TextureUnit();
     
     TextureUnit(TextureUnit& rhs) = delete;
@@ -52,7 +46,6 @@
     TextureUnit(TextureUnit&& rhs);
     TextureUnit& operator=(TextureUnit&& that);
     
->>>>>>> bdde5051
     static void initialize(int numUnits);
     static void deinitialize();
 
@@ -63,7 +56,7 @@
     inline static void setZeroUnit() { glActiveTexture(GL_TEXTURE0); }
 
 private:
-    static std::vector<bool>* textureUnits_;
+    static std::vector<bool> textureUnits_;
 
     GLint unitEnum_;
     GLint unitNumber_;
