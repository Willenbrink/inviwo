/*********************************************************************************
 *
 * Inviwo - Interactive Visualization Workshop
 *
 * Copyright (c) 2014-2016 Inviwo Foundation
 * All rights reserved.
 *
 * Redistribution and use in source and binary forms, with or without
 * modification, are permitted provided that the following conditions are met:
 *
 * 1. Redistributions of source code must retain the above copyright notice, this
 * list of conditions and the following disclaimer.
 * 2. Redistributions in binary form must reproduce the above copyright notice,
 * this list of conditions and the following disclaimer in the documentation
 * and/or other materials provided with the distribution.
 *
 * THIS SOFTWARE IS PROVIDED BY THE COPYRIGHT HOLDERS AND CONTRIBUTORS "AS IS" AND
 * ANY EXPRESS OR IMPLIED WARRANTIES, INCLUDING, BUT NOT LIMITED TO, THE IMPLIED
 * WARRANTIES OF MERCHANTABILITY AND FITNESS FOR A PARTICULAR PURPOSE ARE
 * DISCLAIMED. IN NO EVENT SHALL THE COPYRIGHT OWNER OR CONTRIBUTORS BE LIABLE FOR
 * ANY DIRECT, INDIRECT, INCIDENTAL, SPECIAL, EXEMPLARY, OR CONSEQUENTIAL DAMAGES
 * (INCLUDING, BUT NOT LIMITED TO, PROCUREMENT OF SUBSTITUTE GOODS OR SERVICES;
 * LOSS OF USE, DATA, OR PROFITS; OR BUSINESS INTERRUPTION) HOWEVER CAUSED AND
 * ON ANY THEORY OF LIABILITY, WHETHER IN CONTRACT, STRICT LIABILITY, OR TORT
 * (INCLUDING NEGLIGENCE OR OTHERWISE) ARISING IN ANY WAY OUT OF THE USE OF THIS
 * SOFTWARE, EVEN IF ADVISED OF THE POSSIBILITY OF SUCH DAMAGE.
 *
 *********************************************************************************/

#include <inviwo/core/common/inviwoapplication.h>
#include <inviwo/core/ports/portinspector.h>
#include <inviwo/core/io/serialization/serialization.h>
#include <inviwo/core/util/stringconversion.h>
#include <inviwo/core/metadata/processormetadata.h>

namespace inviwo {
PortInspector::PortInspector(std::string portClassIdentifier,
                             std::string inspectorWorkspaceFileName)
    : inspectorNetworkFileName_(inspectorWorkspaceFileName)
    , portClassIdentifier_(portClassIdentifier) {

    // Deserialize the network
    auto app = InviwoApplication::getPtr();
    Deserializer xmlDeserializer(app, inspectorNetworkFileName_);
    inspectorNetwork_ = util::make_unique<ProcessorNetwork>(app);
    inspectorNetwork_->deserialize(xmlDeserializer);
    processors_ = inspectorNetwork_->getProcessors();

    for (auto processor : processors_) {
        // Set Identifiers
        std::string newIdentifier = dotSeperatedToPascalCase(getPortClassName()) +
            "PortInspector" + processor->getIdentifier();
        processor->setIdentifier(newIdentifier);

        // Find the and save inports.
        for (auto& inport : processor->getInports()) {
            if (!inport->isConnected()) inPorts_.push_back(inport);
        }

        auto meta =
            processor->getMetaData<ProcessorMetaData>(ProcessorMetaData::CLASS_IDENTIFIER);
        meta->setVisibile(false);
        meta->setSelected(false);

        // Find and save the canvasProcessor
        if (auto canvasProcessor = dynamic_cast<CanvasProcessor*>(processor)) {
            canvasProcessor_ = canvasProcessor;
        }
    }

    // Store the connections and and disconnect them.
    auto connections = inspectorNetwork_->getConnections();
    for (auto& connection : connections) {
        connections_.emplace_back(connection.getOutport(), connection.getInport());
        inspectorNetwork_->removeConnection(connection.getOutport(), connection.getInport());
    }

    // store the processor links.
    propertyLinks_ = inspectorNetwork_->getLinks();
}

void PortInspector::setActive(bool val) { active_ = val; }
bool PortInspector::isActive() { return active_; }

std::string PortInspector::getInspectorNetworkFileName() { return inspectorNetworkFileName_; }
std::string PortInspector::getPortClassName() { return portClassIdentifier_; }
std::vector<Inport*>& PortInspector::getInports() { return inPorts_; }
CanvasProcessor* PortInspector::getCanvasProcessor() { return canvasProcessor_; }
std::vector<PortConnection>& PortInspector::getConnections() { return connections_; }
std::vector<PropertyLink>& PortInspector::getPropertyLinks() { return propertyLinks_; }
std::vector<Processor*>& PortInspector::getProcessors() { return processors_; }

<<<<<<< HEAD
void PortInspector::fileChanged(const std::string& fileName) { needsUpdate_ = true; }

void PortInspector::initialize() {
    if (active_ == false && needsUpdate_) {
        if (inspectorNetwork_) {
            inspectorNetwork_.reset();
            processors_.clear();
            inPorts_.clear();
            connections_.clear();
            propertyLinks_.clear();
            canvasProcessor_ = nullptr;
        }

        stopFileObservation(inspectorNetworkFileName_);
        needsUpdate_ = false;
    }

    if (inspectorNetwork_) {
        return;
    }

    // Observe the filename;
    startFileObservation(inspectorNetworkFileName_);
    try {
        // Deserialize the network
        auto app = InviwoApplication::getPtr();
        Deserializer xmlDeserializer(app, inspectorNetworkFileName_);
        inspectorNetwork_ = util::make_unique<ProcessorNetwork>(app);
        inspectorNetwork_->deserialize(xmlDeserializer);
        processors_ = inspectorNetwork_->getProcessors();

        for (auto processor : processors_) {
            // Set Identifiers
            std::string newIdentifier =
                getPortClassName() + "_Port_Inspector_" + processor->getIdentifier();
            processor->setIdentifier(newIdentifier);
            // Find the and save inports.
            std::vector<Inport*> inports = processor->getInports();

            for (auto& inport : inports) {
                if (!inport->isConnected()) inPorts_.push_back(inport);
            }

            auto meta =
                processor->getMetaData<ProcessorMetaData>(ProcessorMetaData::CLASS_IDENTIFIER);
            meta->setVisible(false);
            meta->setSelected(false);

            // Find and save the canvasProcessor
            if (auto canvasProcessor = dynamic_cast<CanvasProcessor*>(processor)) {
                canvasProcessor_ = canvasProcessor;
            }
        }

        // Store the connections and and disconnect them.
        auto connections = inspectorNetwork_->getConnections(); 
        for (auto& elem : connections) {
            connections_.emplace_back(elem.getOutport(), elem.getInport());
            inspectorNetwork_->removeConnection(elem.getOutport(), elem.getInport());
        }

        // store the processor links.
        propertyLinks_ = inspectorNetwork_->getLinks();

    } catch (AbortException& e) {
        // Error deserializing file
        needsUpdate_ = true;
        LogError(e.what());
    }
}

=======
>>>>>>> 46c5c65d
}  // namespace<|MERGE_RESOLUTION|>--- conflicted
+++ resolved
@@ -59,7 +59,7 @@
 
         auto meta =
             processor->getMetaData<ProcessorMetaData>(ProcessorMetaData::CLASS_IDENTIFIER);
-        meta->setVisibile(false);
+        meta->setVisible(false);
         meta->setSelected(false);
 
         // Find and save the canvasProcessor
@@ -90,78 +90,4 @@
 std::vector<PropertyLink>& PortInspector::getPropertyLinks() { return propertyLinks_; }
 std::vector<Processor*>& PortInspector::getProcessors() { return processors_; }
 
-<<<<<<< HEAD
-void PortInspector::fileChanged(const std::string& fileName) { needsUpdate_ = true; }
-
-void PortInspector::initialize() {
-    if (active_ == false && needsUpdate_) {
-        if (inspectorNetwork_) {
-            inspectorNetwork_.reset();
-            processors_.clear();
-            inPorts_.clear();
-            connections_.clear();
-            propertyLinks_.clear();
-            canvasProcessor_ = nullptr;
-        }
-
-        stopFileObservation(inspectorNetworkFileName_);
-        needsUpdate_ = false;
-    }
-
-    if (inspectorNetwork_) {
-        return;
-    }
-
-    // Observe the filename;
-    startFileObservation(inspectorNetworkFileName_);
-    try {
-        // Deserialize the network
-        auto app = InviwoApplication::getPtr();
-        Deserializer xmlDeserializer(app, inspectorNetworkFileName_);
-        inspectorNetwork_ = util::make_unique<ProcessorNetwork>(app);
-        inspectorNetwork_->deserialize(xmlDeserializer);
-        processors_ = inspectorNetwork_->getProcessors();
-
-        for (auto processor : processors_) {
-            // Set Identifiers
-            std::string newIdentifier =
-                getPortClassName() + "_Port_Inspector_" + processor->getIdentifier();
-            processor->setIdentifier(newIdentifier);
-            // Find the and save inports.
-            std::vector<Inport*> inports = processor->getInports();
-
-            for (auto& inport : inports) {
-                if (!inport->isConnected()) inPorts_.push_back(inport);
-            }
-
-            auto meta =
-                processor->getMetaData<ProcessorMetaData>(ProcessorMetaData::CLASS_IDENTIFIER);
-            meta->setVisible(false);
-            meta->setSelected(false);
-
-            // Find and save the canvasProcessor
-            if (auto canvasProcessor = dynamic_cast<CanvasProcessor*>(processor)) {
-                canvasProcessor_ = canvasProcessor;
-            }
-        }
-
-        // Store the connections and and disconnect them.
-        auto connections = inspectorNetwork_->getConnections(); 
-        for (auto& elem : connections) {
-            connections_.emplace_back(elem.getOutport(), elem.getInport());
-            inspectorNetwork_->removeConnection(elem.getOutport(), elem.getInport());
-        }
-
-        // store the processor links.
-        propertyLinks_ = inspectorNetwork_->getLinks();
-
-    } catch (AbortException& e) {
-        // Error deserializing file
-        needsUpdate_ = true;
-        LogError(e.what());
-    }
-}
-
-=======
->>>>>>> 46c5c65d
 }  // namespace