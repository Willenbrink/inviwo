--- conflicted
+++ resolved
@@ -144,34 +144,32 @@
             resizePool(static_cast<size_t>(sys->poolSize_.get()));
         });
     }
-<<<<<<< HEAD
+
+    workspaceManager_->registerFactory(getProcessorFactory());
+    workspaceManager_->registerFactory(getMetaDataFactory());
+    workspaceManager_->registerFactory(getPropertyFactory());
+    workspaceManager_->registerFactory(getInportFactory());
+    workspaceManager_->registerFactory(getOutportFactory());
+
+    networkClearHandle_ = workspaceManager_->onClear([&]() { processorNetwork_->clear(); });
+    networkSerializationHandle_ = workspaceManager_->onSave(
+        [&](Serializer& s) { s.serialize("ProcessorNetwork", *processorNetwork_); });
+    networkDeserializationHandle_ = workspaceManager_->onLoad(
+        [&](Deserializer& d) { d.deserialize("ProcessorNetwork", *processorNetwork_); });
+
+    presetsClearHandle_ =
+        workspaceManager_->onClear([&]() { propertyPresetManager_->clearWorkspacePresets(); });
+    presetsSerializationHandle_ = workspaceManager_->onSave(
+        [&](Serializer& s) { propertyPresetManager_->saveWorkspacePresets(s); });
+    presetsDeserializationHandle_ = workspaceManager_->onLoad(
+        [&](Deserializer& d) { propertyPresetManager_->loadWorkspacePresets(d); });
+
     // Make sure that all data formats are initialized in this library.
     // Need to be done when libraries are loaded at runtime since the
     // data format may be used first in one of the loaded libraries
     // but will not be cleaned up when the module is unloaded.
 #define DataFormatIdMacro(i) {const DataFormatBase* dummyInitialization =  Data##i::get();}
 #include <inviwo/core/util/formatsdefinefunc.h>
-=======
-
-    workspaceManager_->registerFactory(getProcessorFactory());
-    workspaceManager_->registerFactory(getMetaDataFactory());
-    workspaceManager_->registerFactory(getPropertyFactory());
-    workspaceManager_->registerFactory(getInportFactory());
-    workspaceManager_->registerFactory(getOutportFactory());
-
-    networkClearHandle_ = workspaceManager_->onClear([&]() { processorNetwork_->clear(); });
-    networkSerializationHandle_ = workspaceManager_->onSave(
-        [&](Serializer& s) { s.serialize("ProcessorNetwork", *processorNetwork_); });
-    networkDeserializationHandle_ = workspaceManager_->onLoad(
-        [&](Deserializer& d) { d.deserialize("ProcessorNetwork", *processorNetwork_); });
-
-    presetsClearHandle_ =
-        workspaceManager_->onClear([&]() { propertyPresetManager_->clearWorkspacePresets(); });
-    presetsSerializationHandle_ = workspaceManager_->onSave(
-        [&](Serializer& s) { propertyPresetManager_->saveWorkspacePresets(s); });
-    presetsDeserializationHandle_ = workspaceManager_->onLoad(
-        [&](Deserializer& d) { propertyPresetManager_->loadWorkspacePresets(d); });
->>>>>>> 69346716
 }
 
 InviwoApplication::InviwoApplication() : InviwoApplication(0, nullptr, "Inviwo") {}
